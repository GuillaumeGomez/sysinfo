// Take a look at the license at the top of the repository in the LICENSE file.

use crate::sys::component::{self, Component};
use crate::sys::cpu::*;
use crate::sys::disk;
use crate::sys::process::*;
use crate::sys::utils::get_all_data;
use crate::{
    CpuRefreshKind, Disk, LoadAvg, Networks, Pid, ProcessRefreshKind, RefreshKind, SystemExt, User,
};

use libc::{self, c_char, c_int, sysconf, _SC_CLK_TCK, _SC_HOST_NAME_MAX, _SC_PAGESIZE};
use std::collections::HashMap;
use std::fs::File;
use std::io::{BufRead, BufReader, Read};
use std::path::Path;
use std::str::FromStr;
use std::sync::{Arc, Mutex};

// This whole thing is to prevent having too many files open at once. It could be problematic
// for processes using a lot of files and using sysinfo at the same time.
#[allow(clippy::mutex_atomic)]
pub(crate) static mut REMAINING_FILES: once_cell::sync::Lazy<Arc<Mutex<isize>>> =
    once_cell::sync::Lazy::new(|| {
        unsafe {
            let mut limits = libc::rlimit {
                rlim_cur: 0,
                rlim_max: 0,
            };
            if libc::getrlimit(libc::RLIMIT_NOFILE, &mut limits) != 0 {
                // Most linux system now defaults to 1024.
                return Arc::new(Mutex::new(1024 / 2));
            }
            // We save the value in case the update fails.
            let current = limits.rlim_cur;

            // The set the soft limit to the hard one.
            limits.rlim_cur = limits.rlim_max;
            // In this part, we leave minimum 50% of the available file descriptors to the process
            // using sysinfo.
            Arc::new(Mutex::new(
                if libc::setrlimit(libc::RLIMIT_NOFILE, &limits) == 0 {
                    limits.rlim_cur / 2
                } else {
                    current / 2
                } as _,
            ))
        }
    });

pub(crate) fn get_max_nb_fds() -> isize {
    unsafe {
        let mut limits = libc::rlimit {
            rlim_cur: 0,
            rlim_max: 0,
        };
        if libc::getrlimit(libc::RLIMIT_NOFILE, &mut limits) != 0 {
            // Most linux system now defaults to 1024.
            1024 / 2
        } else {
            limits.rlim_max as isize / 2
        }
    }
}

macro_rules! to_str {
    ($e:expr) => {
        unsafe { std::str::from_utf8_unchecked($e) }
    };
}

fn boot_time() -> u64 {
    if let Ok(f) = File::open("/proc/stat") {
        let buf = BufReader::new(f);
        let line = buf
            .split(b'\n')
            .filter_map(|r| r.ok())
            .find(|l| l.starts_with(b"btime"));

        if let Some(line) = line {
            return line
                .split(|x| *x == b' ')
                .filter(|s| !s.is_empty())
                .nth(1)
                .map(to_u64)
                .unwrap_or(0);
        }
    }
    // Either we didn't find "btime" or "/proc/stat" wasn't available for some reason...
    let mut up = libc::timespec {
        tv_sec: 0,
        tv_nsec: 0,
    };
    unsafe {
        if libc::clock_gettime(libc::CLOCK_BOOTTIME, &mut up) == 0 {
            up.tv_sec as u64
        } else {
            sysinfo_debug!("clock_gettime failed: boot time cannot be retrieve...");
            0
        }
    }
}

pub(crate) struct SystemInfo {
    pub(crate) page_size_kb: u64,
    pub(crate) clock_cycle: u64,
    pub(crate) boot_time: u64,
}

impl SystemInfo {
    fn new() -> Self {
        unsafe {
            Self {
                page_size_kb: (sysconf(_SC_PAGESIZE) / 1024) as _,
                clock_cycle: sysconf(_SC_CLK_TCK) as _,
                boot_time: boot_time(),
            }
        }
    }
}

declare_signals! {
    c_int,
    Signal::Hangup => libc::SIGHUP,
    Signal::Interrupt => libc::SIGINT,
    Signal::Quit => libc::SIGQUIT,
    Signal::Illegal => libc::SIGILL,
    Signal::Trap => libc::SIGTRAP,
    Signal::Abort => libc::SIGABRT,
    Signal::IOT => libc::SIGIOT,
    Signal::Bus => libc::SIGBUS,
    Signal::FloatingPointException => libc::SIGFPE,
    Signal::Kill => libc::SIGKILL,
    Signal::User1 => libc::SIGUSR1,
    Signal::Segv => libc::SIGSEGV,
    Signal::User2 => libc::SIGUSR2,
    Signal::Pipe => libc::SIGPIPE,
    Signal::Alarm => libc::SIGALRM,
    Signal::Term => libc::SIGTERM,
    Signal::Child => libc::SIGCHLD,
    Signal::Continue => libc::SIGCONT,
    Signal::Stop => libc::SIGSTOP,
    Signal::TSTP => libc::SIGTSTP,
    Signal::TTIN => libc::SIGTTIN,
    Signal::TTOU => libc::SIGTTOU,
    Signal::Urgent => libc::SIGURG,
    Signal::XCPU => libc::SIGXCPU,
    Signal::XFSZ => libc::SIGXFSZ,
    Signal::VirtualAlarm => libc::SIGVTALRM,
    Signal::Profiling => libc::SIGPROF,
    Signal::Winch => libc::SIGWINCH,
    Signal::IO => libc::SIGIO,
    Signal::Poll => libc::SIGPOLL,
    Signal::Power => libc::SIGPWR,
    Signal::Sys => libc::SIGSYS,
}

#[doc = include_str!("../../md_doc/system.md")]
pub struct System {
    process_list: Process,
    mem_total: u64,
    mem_free: u64,
    mem_available: u64,
    mem_buffers: u64,
    mem_page_cache: u64,
    mem_slab_reclaimable: u64,
    swap_total: u64,
    swap_free: u64,
    global_cpu: Cpu,
    cpus: Vec<Cpu>,
    components: Vec<Component>,
    disks: Vec<Disk>,
    networks: Networks,
    users: Vec<User>,
    /// Field set to `false` in `update_cpus` and to `true` in `refresh_processes_specifics`.
    ///
    /// The reason behind this is to avoid calling the `update_cpus` more than necessary.
    /// For example when running `refresh_all` or `refresh_specifics`.
    need_cpus_update: bool,
    info: SystemInfo,
    got_cpu_frequency: bool,
}

impl System {
<<<<<<< HEAD
    #[cfg(not(feature = "report_memory_in_kibi"))]
    fn adjust_memory_value(value: u64) -> u64 {
        value * 128 / 125
    }

    #[cfg(feature = "report_memory_in_kibi")]
    fn adjust_memory_value(value: u64) -> u64 {
        value
    }

    fn clear_procs(&mut self) {
        if !self.processors.is_empty() {
            let (new, old) = get_raw_times(&self.global_processor);
            let total_time = (if old > new { 1 } else { new - old }) as f32;
            let mut to_delete = Vec::with_capacity(20);

            for (pid, proc_) in &mut self.process_list.tasks {
                if !has_been_updated(proc_) {
                    to_delete.push(*pid);
                } else {
                    compute_cpu_usage(proc_, self.processors.len() as u64, total_time);
                }
=======
    /// It is sometime possible that a CPU usage computation is bigger than
    /// `"number of CPUs" * 100`.
    ///
    /// To prevent that, we compute ahead of time this maximum value and ensure that processes'
    /// CPU usage don't go over it.
    fn get_max_process_cpu_usage(&self) -> f32 {
        self.cpus.len() as f32 * 100.
    }

    fn clear_procs(&mut self, refresh_kind: ProcessRefreshKind) {
        let (total_time, compute_cpu, max_value) = if refresh_kind.cpu() {
            if self.need_cpus_update {
                self.refresh_cpus(true, CpuRefreshKind::new().with_cpu_usage());
>>>>>>> e7b8faba
            }

            if self.cpus.is_empty() {
                sysinfo_debug!("cannot compute processes CPU usage: no CPU found...");
                (0., false, 0.)
            } else {
                let (new, old) = get_raw_times(&self.global_cpu);
                let total_time = if old > new { 1 } else { new - old };
                (
                    total_time as f32 / self.cpus.len() as f32,
                    true,
                    self.get_max_process_cpu_usage(),
                )
            }
        } else {
            (0., false, 0.)
        };

        self.process_list.tasks.retain(|_, proc_| {
            if !proc_.updated {
                return false;
            }
            if compute_cpu {
                compute_cpu_usage(proc_, total_time, max_value);
            }
            proc_.updated = false;
            true
        });
    }

    fn refresh_cpus(&mut self, only_update_global_cpu: bool, refresh_kind: CpuRefreshKind) {
        if let Ok(f) = File::open("/proc/stat") {
            self.need_cpus_update = false;

            let buf = BufReader::new(f);
            let mut i: usize = 0;
            let first = self.cpus.is_empty();
            let mut it = buf.split(b'\n');
            let (vendor_id, brand) = if first {
                get_vendor_id_and_brand()
            } else {
                (String::new(), String::new())
            };

            if first || refresh_kind.cpu_usage() {
                if let Some(Ok(line)) = it.next() {
                    if &line[..4] != b"cpu " {
                        return;
                    }
                    let mut parts = line.split(|x| *x == b' ').filter(|s| !s.is_empty());
                    if first {
                        self.global_cpu.name = to_str!(parts.next().unwrap_or(&[])).to_owned();
                    } else {
                        parts.next();
                    }
                    self.global_cpu.set(
                        parts.next().map(to_u64).unwrap_or(0),
                        parts.next().map(to_u64).unwrap_or(0),
                        parts.next().map(to_u64).unwrap_or(0),
                        parts.next().map(to_u64).unwrap_or(0),
                        parts.next().map(to_u64).unwrap_or(0),
                        parts.next().map(to_u64).unwrap_or(0),
                        parts.next().map(to_u64).unwrap_or(0),
                        parts.next().map(to_u64).unwrap_or(0),
                        parts.next().map(to_u64).unwrap_or(0),
                        parts.next().map(to_u64).unwrap_or(0),
                    );
                }
                if first || !only_update_global_cpu {
                    while let Some(Ok(line)) = it.next() {
                        if &line[..3] != b"cpu" {
                            break;
                        }

                        let mut parts = line.split(|x| *x == b' ').filter(|s| !s.is_empty());
                        if first {
                            self.cpus.push(Cpu::new_with_values(
                                to_str!(parts.next().unwrap_or(&[])),
                                parts.next().map(to_u64).unwrap_or(0),
                                parts.next().map(to_u64).unwrap_or(0),
                                parts.next().map(to_u64).unwrap_or(0),
                                parts.next().map(to_u64).unwrap_or(0),
                                parts.next().map(to_u64).unwrap_or(0),
                                parts.next().map(to_u64).unwrap_or(0),
                                parts.next().map(to_u64).unwrap_or(0),
                                parts.next().map(to_u64).unwrap_or(0),
                                parts.next().map(to_u64).unwrap_or(0),
                                parts.next().map(to_u64).unwrap_or(0),
                                0,
                                vendor_id.clone(),
                                brand.clone(),
                            ));
                        } else {
                            parts.next(); // we don't want the name again
                            self.cpus[i].set(
                                parts.next().map(to_u64).unwrap_or(0),
                                parts.next().map(to_u64).unwrap_or(0),
                                parts.next().map(to_u64).unwrap_or(0),
                                parts.next().map(to_u64).unwrap_or(0),
                                parts.next().map(to_u64).unwrap_or(0),
                                parts.next().map(to_u64).unwrap_or(0),
                                parts.next().map(to_u64).unwrap_or(0),
                                parts.next().map(to_u64).unwrap_or(0),
                                parts.next().map(to_u64).unwrap_or(0),
                                parts.next().map(to_u64).unwrap_or(0),
                            );
                        }

                        i += 1;
                    }
                }
            }

            if refresh_kind.frequency() {
                #[cfg(feature = "multithread")]
                use rayon::iter::{
                    IndexedParallelIterator, IntoParallelRefMutIterator, ParallelIterator,
                };

                #[cfg(feature = "multithread")]
                // This function is voluntarily made generic in case we want to generalize it.
                fn iter_mut<'a, T>(
                    val: &'a mut T,
                ) -> <&'a mut T as rayon::iter::IntoParallelIterator>::Iter
                where
                    &'a mut T: rayon::iter::IntoParallelIterator,
                {
                    val.par_iter_mut()
                }

                #[cfg(not(feature = "multithread"))]
                fn iter_mut<'a>(val: &'a mut Vec<Cpu>) -> std::slice::IterMut<'a, Cpu> {
                    val.iter_mut()
                }

                // `get_cpu_frequency` is very slow, so better run it in parallel.
                self.global_cpu.frequency = iter_mut(&mut self.cpus)
                    .enumerate()
                    .map(|(pos, proc_)| {
                        proc_.frequency = get_cpu_frequency(pos);
                        proc_.frequency
                    })
                    .max()
                    .unwrap_or(0);

                self.got_cpu_frequency = true;
            }

            if first {
                self.global_cpu.vendor_id = vendor_id;
                self.global_cpu.brand = brand;
            }
        }
    }
}

impl SystemExt for System {
    const IS_SUPPORTED: bool = true;
    const SUPPORTED_SIGNALS: &'static [Signal] = supported_signals();

    fn new_with_specifics(refreshes: RefreshKind) -> System {
        let process_list = Process::new(Pid(0));
        let mut s = System {
            process_list,
            mem_total: 0,
            mem_free: 0,
            mem_available: 0,
            mem_buffers: 0,
            mem_page_cache: 0,
            mem_slab_reclaimable: 0,
            swap_total: 0,
            swap_free: 0,
            global_cpu: Cpu::new_with_values(
                "",
                0,
                0,
                0,
                0,
                0,
                0,
                0,
                0,
                0,
                0,
                0,
                String::new(),
                String::new(),
            ),
            cpus: Vec::with_capacity(4),
            components: Vec::new(),
            disks: Vec::with_capacity(2),
            networks: Networks::new(),
            users: Vec::new(),
            need_cpus_update: true,
            info: SystemInfo::new(),
            got_cpu_frequency: false,
        };
        s.refresh_specifics(refreshes);
        s
    }

    fn refresh_components_list(&mut self) {
        self.components = component::get_components();
    }

    fn refresh_memory(&mut self) {
        if let Ok(data) = get_all_data("/proc/meminfo", 16_385) {
            for line in data.split('\n') {
                let mut iter = line.split(':');
                let field = match iter.next() {
                    Some("MemTotal") => &mut self.mem_total,
                    Some("MemFree") => &mut self.mem_free,
                    Some("MemAvailable") => &mut self.mem_available,
                    Some("Buffers") => &mut self.mem_buffers,
                    Some("Cached") => &mut self.mem_page_cache,
                    Some("SReclaimable") => &mut self.mem_slab_reclaimable,
                    Some("SwapTotal") => &mut self.swap_total,
                    Some("SwapFree") => &mut self.swap_free,
                    _ => continue,
                };
                if let Some(val_str) = iter.next().and_then(|s| s.trim_start().split(' ').next()) {
                    if let Ok(value) = u64::from_str(val_str) {
                        // /proc/meminfo reports KiB, though it says "kB". Convert it.
<<<<<<< HEAD
                        *field = Self::adjust_memory_value(value);
=======
                        *field = value.saturating_mul(128) / 125;
>>>>>>> e7b8faba
                    }
                }
            }
        }
    }

    fn refresh_cpu_specifics(&mut self, refresh_kind: CpuRefreshKind) {
        self.refresh_cpus(false, refresh_kind);
    }

    fn refresh_processes_specifics(&mut self, refresh_kind: ProcessRefreshKind) {
        let uptime = self.uptime();
        refresh_procs(
            &mut self.process_list,
            Path::new("/proc"),
            Pid(0),
            uptime,
            &self.info,
            refresh_kind,
        );
        self.clear_procs(refresh_kind);
        self.need_cpus_update = true;
    }

    fn refresh_process_specifics(&mut self, pid: Pid, refresh_kind: ProcessRefreshKind) -> bool {
        let uptime = self.uptime();
        let found = match _get_process_data(
            &Path::new("/proc/").join(pid.to_string()),
            &mut self.process_list,
            Pid(0),
            uptime,
            &self.info,
            refresh_kind,
        ) {
            Ok((Some(p), pid)) => {
                self.process_list.tasks.insert(pid, p);
                true
            }
            Ok(_) => true,
            Err(_) => false,
        };
        if found {
            if refresh_kind.cpu() {
                self.refresh_cpus(true, CpuRefreshKind::new().with_cpu_usage());

                if self.cpus.is_empty() {
                    sysinfo_debug!("Cannot compute process CPU usage: no cpus found...");
                    return found;
                }
                let (new, old) = get_raw_times(&self.global_cpu);
                let total_time = (if old >= new { 1 } else { new - old }) as f32;

                let max_cpu_usage = self.get_max_process_cpu_usage();
                if let Some(p) = self.process_list.tasks.get_mut(&pid) {
                    compute_cpu_usage(p, total_time / self.cpus.len() as f32, max_cpu_usage);
                    p.updated = false;
                }
            } else if let Some(p) = self.process_list.tasks.get_mut(&pid) {
                p.updated = false;
            }
        }
        found
    }

    fn refresh_disks_list(&mut self) {
        self.disks = disk::get_all_disks();
    }

    fn refresh_users_list(&mut self) {
        self.users = crate::users::get_users_list();
    }

    // COMMON PART
    //
    // Need to be moved into a "common" file to avoid duplication.

    fn processes(&self) -> &HashMap<Pid, Process> {
        &self.process_list.tasks
    }

    fn process(&self, pid: Pid) -> Option<&Process> {
        self.process_list.tasks.get(&pid)
    }

    fn networks(&self) -> &Networks {
        &self.networks
    }

    fn networks_mut(&mut self) -> &mut Networks {
        &mut self.networks
    }

    fn global_cpu_info(&self) -> &Cpu {
        &self.global_cpu
    }

    fn cpus(&self) -> &[Cpu] {
        &self.cpus
    }

    fn physical_core_count(&self) -> Option<usize> {
        get_physical_core_count()
    }

    fn total_memory(&self) -> u64 {
        self.mem_total
    }

    fn free_memory(&self) -> u64 {
        self.mem_free
    }

    fn available_memory(&self) -> u64 {
        self.mem_available
    }

    fn used_memory(&self) -> u64 {
        self.mem_total
            - self.mem_free
            - self.mem_buffers
            - self.mem_page_cache
            - self.mem_slab_reclaimable
    }

    fn total_swap(&self) -> u64 {
        self.swap_total
    }

    fn free_swap(&self) -> u64 {
        self.swap_free
    }

    // need to be checked
    fn used_swap(&self) -> u64 {
        self.swap_total - self.swap_free
    }

    fn components(&self) -> &[Component] {
        &self.components
    }

    fn components_mut(&mut self) -> &mut [Component] {
        &mut self.components
    }

    fn disks(&self) -> &[Disk] {
        &self.disks
    }

    fn disks_mut(&mut self) -> &mut [Disk] {
        &mut self.disks
    }

    fn sort_disks_by<F>(&mut self, compare: F)
    where
        F: FnMut(&Disk, &Disk) -> std::cmp::Ordering,
    {
        self.disks.sort_unstable_by(compare);
    }

    fn uptime(&self) -> u64 {
        let content = get_all_data("/proc/uptime", 50).unwrap_or_default();
        content
            .split('.')
            .next()
            .and_then(|t| t.parse().ok())
            .unwrap_or_default()
    }

    fn boot_time(&self) -> u64 {
        self.info.boot_time
    }

    fn load_average(&self) -> LoadAvg {
        let mut s = String::new();
        if File::open("/proc/loadavg")
            .and_then(|mut f| f.read_to_string(&mut s))
            .is_err()
        {
            return LoadAvg::default();
        }
        let loads = s
            .trim()
            .split(' ')
            .take(3)
            .map(|val| val.parse::<f64>().unwrap())
            .collect::<Vec<f64>>();
        LoadAvg {
            one: loads[0],
            five: loads[1],
            fifteen: loads[2],
        }
    }

    fn users(&self) -> &[User] {
        &self.users
    }

    #[cfg(not(target_os = "android"))]
    fn name(&self) -> Option<String> {
        get_system_info_linux(
            InfoType::Name,
            Path::new("/etc/os-release"),
            Path::new("/etc/lsb-release"),
        )
    }

    #[cfg(target_os = "android")]
    fn name(&self) -> Option<String> {
        get_system_info_android(InfoType::Name)
    }

    fn long_os_version(&self) -> Option<String> {
        #[cfg(target_os = "android")]
        let system_name = "Android";

        #[cfg(not(target_os = "android"))]
        let system_name = "Linux";

        Some(format!(
            "{} {} {}",
            system_name,
            self.os_version().unwrap_or_default(),
            self.name().unwrap_or_default()
        ))
    }

    fn host_name(&self) -> Option<String> {
        unsafe {
            let hostname_max = sysconf(_SC_HOST_NAME_MAX);
            let mut buffer = vec![0_u8; hostname_max as usize];
            if libc::gethostname(buffer.as_mut_ptr() as *mut c_char, buffer.len()) == 0 {
                if let Some(pos) = buffer.iter().position(|x| *x == 0) {
                    // Shrink buffer to terminate the null bytes
                    buffer.resize(pos, 0);
                }
                String::from_utf8(buffer).ok()
            } else {
                sysinfo_debug!("gethostname failed: hostname cannot be retrieved...");
                None
            }
        }
    }

    fn kernel_version(&self) -> Option<String> {
        let mut raw = std::mem::MaybeUninit::<libc::utsname>::zeroed();

        unsafe {
            if libc::uname(raw.as_mut_ptr()) == 0 {
                let info = raw.assume_init();

                let release = info
                    .release
                    .iter()
                    .filter(|c| **c != 0)
                    .map(|c| *c as u8 as char)
                    .collect::<String>();

                Some(release)
            } else {
                None
            }
        }
    }

    #[cfg(not(target_os = "android"))]
    fn os_version(&self) -> Option<String> {
        get_system_info_linux(
            InfoType::OsVersion,
            Path::new("/etc/os-release"),
            Path::new("/etc/lsb-release"),
        )
    }

    #[cfg(target_os = "android")]
    fn os_version(&self) -> Option<String> {
        get_system_info_android(InfoType::OsVersion)
    }
}

impl Default for System {
    fn default() -> System {
        System::new()
    }
}

fn to_u64(v: &[u8]) -> u64 {
    let mut x = 0;

    for c in v {
        x *= 10;
        x += u64::from(c - b'0');
    }
    x
}

#[derive(PartialEq, Eq)]
enum InfoType {
    /// The end-user friendly name of:
    /// - Android: The device model
    /// - Linux: The distributions name
    Name,
    OsVersion,
}

#[cfg(not(target_os = "android"))]
fn get_system_info_linux(info: InfoType, path: &Path, fallback_path: &Path) -> Option<String> {
    if let Ok(f) = File::open(path) {
        let reader = BufReader::new(f);

        let info_str = match info {
            InfoType::Name => "NAME=",
            InfoType::OsVersion => "VERSION_ID=",
        };

        for line in reader.lines().flatten() {
            if let Some(stripped) = line.strip_prefix(info_str) {
                return Some(stripped.replace('"', ""));
            }
        }
    }

    // Fallback to `/etc/lsb-release` file for systems where VERSION_ID is not included.
    // VERSION_ID is not required in the `/etc/os-release` file
    // per https://www.linux.org/docs/man5/os-release.html
    // If this fails for some reason, fallback to None
    let reader = BufReader::new(File::open(fallback_path).ok()?);

    let info_str = match info {
        InfoType::OsVersion => "DISTRIB_RELEASE=",
        InfoType::Name => "DISTRIB_ID=",
    };
    for line in reader.lines().flatten() {
        if let Some(stripped) = line.strip_prefix(info_str) {
            return Some(stripped.replace('"', ""));
        }
    }
    None
}

#[cfg(target_os = "android")]
fn get_system_info_android(info: InfoType) -> Option<String> {
    // https://android.googlesource.com/platform/frameworks/base/+/refs/heads/master/core/java/android/os/Build.java#58
    let name: &'static [u8] = match info {
        InfoType::Name => b"ro.product.model\0",
        InfoType::OsVersion => b"ro.build.version.release\0",
    };

    let mut value_buffer = vec![0u8; libc::PROP_VALUE_MAX as usize];
    unsafe {
        let len = libc::__system_property_get(
            name.as_ptr() as *const c_char,
            value_buffer.as_mut_ptr() as *mut c_char,
        );

        if len != 0 {
            if let Some(pos) = value_buffer.iter().position(|c| *c == 0) {
                value_buffer.resize(pos, 0);
            }
            String::from_utf8(value_buffer).ok()
        } else {
            None
        }
    }
}

#[cfg(test)]
mod test {
    #[cfg(target_os = "android")]
    use super::get_system_info_android;
    #[cfg(not(target_os = "android"))]
    use super::get_system_info_linux;
    use super::InfoType;

    #[test]
    #[cfg(target_os = "android")]
    fn lsb_release_fallback_android() {
        assert!(get_system_info_android(InfoType::OsVersion).is_some());
        assert!(get_system_info_android(InfoType::Name).is_some());
    }

    #[test]
    #[cfg(not(target_os = "android"))]
    fn lsb_release_fallback_not_android() {
        use std::path::Path;

        let dir = tempfile::tempdir().expect("failed to create temporary directory");
        let tmp1 = dir.path().join("tmp1");
        let tmp2 = dir.path().join("tmp2");

        // /etc/os-release
        std::fs::write(
            &tmp1,
            r#"NAME="Ubuntu"
VERSION="20.10 (Groovy Gorilla)"
ID=ubuntu
ID_LIKE=debian
PRETTY_NAME="Ubuntu 20.10"
VERSION_ID="20.10"
VERSION_CODENAME=groovy
UBUNTU_CODENAME=groovy
"#,
        )
        .expect("Failed to create tmp1");

        // /etc/lsb-release
        std::fs::write(
            &tmp2,
            r#"DISTRIB_ID=Ubuntu
DISTRIB_RELEASE=20.10
DISTRIB_CODENAME=groovy
DISTRIB_DESCRIPTION="Ubuntu 20.10"
"#,
        )
        .expect("Failed to create tmp2");

        // Check for the "normal" path: "/etc/os-release"
        assert_eq!(
            get_system_info_linux(InfoType::OsVersion, &tmp1, Path::new("")),
            Some("20.10".to_owned())
        );
        assert_eq!(
            get_system_info_linux(InfoType::Name, &tmp1, Path::new("")),
            Some("Ubuntu".to_owned())
        );

        // Check for the "fallback" path: "/etc/lsb-release"
        assert_eq!(
            get_system_info_linux(InfoType::OsVersion, Path::new(""), &tmp2),
            Some("20.10".to_owned())
        );
        assert_eq!(
            get_system_info_linux(InfoType::Name, Path::new(""), &tmp2),
            Some("Ubuntu".to_owned())
        );
    }
}<|MERGE_RESOLUTION|>--- conflicted
+++ resolved
@@ -182,30 +182,6 @@
 }
 
 impl System {
-<<<<<<< HEAD
-    #[cfg(not(feature = "report_memory_in_kibi"))]
-    fn adjust_memory_value(value: u64) -> u64 {
-        value * 128 / 125
-    }
-
-    #[cfg(feature = "report_memory_in_kibi")]
-    fn adjust_memory_value(value: u64) -> u64 {
-        value
-    }
-
-    fn clear_procs(&mut self) {
-        if !self.processors.is_empty() {
-            let (new, old) = get_raw_times(&self.global_processor);
-            let total_time = (if old > new { 1 } else { new - old }) as f32;
-            let mut to_delete = Vec::with_capacity(20);
-
-            for (pid, proc_) in &mut self.process_list.tasks {
-                if !has_been_updated(proc_) {
-                    to_delete.push(*pid);
-                } else {
-                    compute_cpu_usage(proc_, self.processors.len() as u64, total_time);
-                }
-=======
     /// It is sometime possible that a CPU usage computation is bigger than
     /// `"number of CPUs" * 100`.
     ///
@@ -219,7 +195,6 @@
         let (total_time, compute_cpu, max_value) = if refresh_kind.cpu() {
             if self.need_cpus_update {
                 self.refresh_cpus(true, CpuRefreshKind::new().with_cpu_usage());
->>>>>>> e7b8faba
             }
 
             if self.cpus.is_empty() {
@@ -443,11 +418,7 @@
                 if let Some(val_str) = iter.next().and_then(|s| s.trim_start().split(' ').next()) {
                     if let Ok(value) = u64::from_str(val_str) {
                         // /proc/meminfo reports KiB, though it says "kB". Convert it.
-<<<<<<< HEAD
-                        *field = Self::adjust_memory_value(value);
-=======
                         *field = value.saturating_mul(128) / 125;
->>>>>>> e7b8faba
                     }
                 }
             }
