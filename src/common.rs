// Take a look at the license at the top of the repository in the LICENSE file.

use crate::{NetworkData, Networks, NetworksExt, UserExt};

use std::convert::{From, TryFrom};
use std::fmt;
use std::net::Ipv4Addr;
use std::str::FromStr;

/// Trait to have a common conversions for the [`Pid`][crate::Pid] type.
///
/// ```
/// use sysinfo::{Pid, PidExt};
///
/// let p = Pid::from_u32(0);
/// let value: u32 = p.as_u32();
/// ```
pub trait PidExt: Copy + From<usize> + FromStr + fmt::Display {
    /// Allows to convert [`Pid`][crate::Pid] into [`u32`].
    ///
    /// ```
    /// use sysinfo::{Pid, PidExt};
    ///
    /// let p = Pid::from_u32(0);
    /// let value: u32 = p.as_u32();
    /// ```
    fn as_u32(self) -> u32;
    /// Allows to convert a [`u32`] into [`Pid`][crate::Pid].
    ///
    /// ```
    /// use sysinfo::{Pid, PidExt};
    ///
    /// let p = Pid::from_u32(0);
    /// ```
    fn from_u32(v: u32) -> Self;
}

macro_rules! pid_decl {
    ($typ:ty) => {
        #[doc = include_str!("../md_doc/pid.md")]
        #[derive(Clone, Copy, Debug, Hash, PartialEq, Eq, PartialOrd, Ord)]
        #[repr(transparent)]
        pub struct Pid(pub(crate) $typ);

        impl From<usize> for Pid {
            fn from(v: usize) -> Self {
                Self(v as _)
            }
        }
        impl From<Pid> for usize {
            fn from(v: Pid) -> Self {
                v.0 as _
            }
        }
        impl PidExt for Pid {
            fn as_u32(self) -> u32 {
                self.0 as _
            }
            fn from_u32(v: u32) -> Self {
                Self(v as _)
            }
        }
        impl FromStr for Pid {
            type Err = <$typ as FromStr>::Err;
            fn from_str(s: &str) -> Result<Self, Self::Err> {
                Ok(Self(<$typ>::from_str(s)?))
            }
        }
        impl fmt::Display for Pid {
            fn fmt(&self, f: &mut fmt::Formatter<'_>) -> fmt::Result {
                write!(f, "{}", self.0)
            }
        }
    };
}

cfg_if::cfg_if! {
    if #[cfg(all(
        not(feature = "unknown-ci"),
        any(
            target_os = "freebsd",
            target_os = "linux",
            target_os = "android",
            target_os = "macos",
            target_os = "ios",
        )
    ))] {
        use libc::pid_t;

        pid_decl!(pid_t);
    } else {
        pid_decl!(usize);
    }
}

macro_rules! impl_get_set {
    ($ty_name:ident, $name:ident, $with:ident, $without:ident $(, $extra_doc:literal)? $(,)?) => {
        #[doc = concat!("Returns the value of the \"", stringify!($name), "\" refresh kind.")]
        $(#[doc = concat!("
", $extra_doc, "
")])?
        #[doc = concat!("
```
use sysinfo::", stringify!($ty_name), ";

let r = ", stringify!($ty_name), "::new();
assert_eq!(r.", stringify!($name), "(), false);

let r = r.with_", stringify!($name), "();
assert_eq!(r.", stringify!($name), "(), true);

let r = r.without_", stringify!($name), "();
assert_eq!(r.", stringify!($name), "(), false);
```")]
        pub fn $name(&self) -> bool {
            self.$name
        }

        #[doc = concat!("Sets the value of the \"", stringify!($name), "\" refresh kind to `true`.

```
use sysinfo::", stringify!($ty_name), ";

let r = ", stringify!($ty_name), "::new();
assert_eq!(r.", stringify!($name), "(), false);

let r = r.with_", stringify!($name), "();
assert_eq!(r.", stringify!($name), "(), true);
```")]
        #[must_use]
        pub fn $with(mut self) -> Self {
            self.$name = true;
            self
        }

        #[doc = concat!("Sets the value of the \"", stringify!($name), "\" refresh kind to `false`.

```
use sysinfo::", stringify!($ty_name), ";

let r = ", stringify!($ty_name), "::everything();
assert_eq!(r.", stringify!($name), "(), true);

let r = r.without_", stringify!($name), "();
assert_eq!(r.", stringify!($name), "(), false);
```")]
        #[must_use]
        pub fn $without(mut self) -> Self {
            self.$name = false;
            self
        }
    };

    ($ty_name:ident, $name:ident, $with:ident, $without:ident, $typ:ty $(,)?) => {
        #[doc = concat!("Returns the value of the \"", stringify!($name), "\" refresh kind.

```
use sysinfo::{", stringify!($ty_name), ", ", stringify!($typ), "};

let r = ", stringify!($ty_name), "::new();
assert_eq!(r.", stringify!($name), "().is_some(), false);

let r = r.with_", stringify!($name), "(", stringify!($typ), "::everything());
assert_eq!(r.", stringify!($name), "().is_some(), true);

let r = r.without_", stringify!($name), "();
assert_eq!(r.", stringify!($name), "().is_some(), false);
```")]
        pub fn $name(&self) -> Option<$typ> {
            self.$name
        }

        #[doc = concat!("Sets the value of the \"", stringify!($name), "\" refresh kind to `true`.

```
use sysinfo::{", stringify!($ty_name), ", ", stringify!($typ), "};

let r = ", stringify!($ty_name), "::new();
assert_eq!(r.", stringify!($name), "().is_some(), false);

let r = r.with_", stringify!($name), "(", stringify!($typ), "::everything());
assert_eq!(r.", stringify!($name), "().is_some(), true);
```")]
        #[must_use]
        pub fn $with(mut self, kind: $typ) -> Self {
            self.$name = Some(kind);
            self
        }

        #[doc = concat!("Sets the value of the \"", stringify!($name), "\" refresh kind to `false`.

```
use sysinfo::", stringify!($ty_name), ";

let r = ", stringify!($ty_name), "::everything();
assert_eq!(r.", stringify!($name), "().is_some(), true);

let r = r.without_", stringify!($name), "();
assert_eq!(r.", stringify!($name), "().is_some(), false);
```")]
        #[must_use]
        pub fn $without(mut self) -> Self {
            self.$name = None;
            self
        }
    };
}

/// Used to determine what you want to refresh specifically on the [`Process`] type.
///
/// ⚠️ Just like all other refresh types, ruling out a refresh doesn't assure you that
/// the information won't be retrieved if the information is accessible without needing
/// extra computation.
///
/// ```
/// use sysinfo::{ProcessExt, ProcessRefreshKind, System, SystemExt};
///
/// let mut system = System::new();
///
/// // We don't want to update the CPU information.
/// system.refresh_processes_specifics(ProcessRefreshKind::everything().without_cpu());
///
/// for (_, proc_) in system.processes() {
///     // We use a `==` comparison on float only because we know it's set to 0 here.
///     assert_eq!(proc_.cpu_usage(), 0.);
/// }
/// ```
///
/// [`Process`]: crate::Process
#[derive(Clone, Copy, Debug, Default, PartialEq, Eq)]
pub struct ProcessRefreshKind {
    cpu: bool,
    disk_usage: bool,
    user: bool,
}

impl ProcessRefreshKind {
    /// Creates a new `ProcessRefreshKind` with every refresh set to `false`.
    ///
    /// ```
    /// use sysinfo::ProcessRefreshKind;
    ///
    /// let r = ProcessRefreshKind::new();
    ///
    /// assert_eq!(r.cpu(), false);
    /// assert_eq!(r.disk_usage(), false);
    /// ```
    pub fn new() -> Self {
        Self::default()
    }

    /// Creates a new `ProcessRefreshKind` with every refresh set to `true`.
    ///
    /// ```
    /// use sysinfo::ProcessRefreshKind;
    ///
    /// let r = ProcessRefreshKind::everything();
    ///
    /// assert_eq!(r.cpu(), true);
    /// assert_eq!(r.disk_usage(), true);
    /// ```
    pub fn everything() -> Self {
        Self {
            cpu: true,
            disk_usage: true,
            user: true,
        }
    }

    impl_get_set!(ProcessRefreshKind, cpu, with_cpu, without_cpu);
    impl_get_set!(
        ProcessRefreshKind,
        disk_usage,
        with_disk_usage,
        without_disk_usage
    );
    impl_get_set!(
        ProcessRefreshKind,
        user,
        with_user,
        without_user,
        r#"This refresh is about `user_id` and `group_id`. Please note that it has an effect mostly
on Windows as other platforms get this information alongside the Process information directly."#,
    );
}

/// Used to determine what you want to refresh specifically on the [`Cpu`] type.
///
/// ⚠️ Just like all other refresh types, ruling out a refresh doesn't assure you that
/// the information won't be retrieved if the information is accessible without needing
/// extra computation.
///
/// ```
/// use sysinfo::{CpuExt, CpuRefreshKind, System, SystemExt};
///
/// let mut system = System::new();
///
/// // We don't want to update all the CPU information.
/// system.refresh_cpu_specifics(CpuRefreshKind::everything().without_frequency());
///
/// for cpu in system.cpus() {
///     assert_eq!(cpu.frequency(), 0);
/// }
/// ```
///
/// [`Cpu`]: crate::Cpu
#[derive(Clone, Copy, Debug, Default, PartialEq, Eq)]
pub struct CpuRefreshKind {
    cpu_usage: bool,
    frequency: bool,
}

impl CpuRefreshKind {
    /// Creates a new `CpuRefreshKind` with every refresh set to `false`.
    ///
    /// ```
    /// use sysinfo::CpuRefreshKind;
    ///
    /// let r = CpuRefreshKind::new();
    ///
    /// assert_eq!(r.frequency(), false);
    /// ```
    pub fn new() -> Self {
        Self::default()
    }

    /// Creates a new `CpuRefreshKind` with every refresh set to `true`.
    ///
    /// ```
    /// use sysinfo::CpuRefreshKind;
    ///
    /// let r = CpuRefreshKind::everything();
    ///
    /// assert_eq!(r.frequency(), true);
    /// ```
    pub fn everything() -> Self {
        Self {
            cpu_usage: true,
            frequency: true,
        }
    }

    impl_get_set!(CpuRefreshKind, cpu_usage, with_cpu_usage, without_cpu_usage);
    impl_get_set!(CpuRefreshKind, frequency, with_frequency, without_frequency);
}

/// Used to determine what you want to refresh specifically on the [`System`] type.
///
/// ⚠️ Just like all other refresh types, ruling out a refresh doesn't assure you that
/// the information won't be retrieved if the information is accessible without needing
/// extra computation.
///
/// ```
/// use sysinfo::{RefreshKind, System, SystemExt};
///
/// // We want everything except disks.
/// let mut system = System::new_with_specifics(RefreshKind::everything().without_disks_list());
///
/// assert_eq!(system.disks().len(), 0);
/// # if System::IS_SUPPORTED && !cfg!(feature = "apple-sandbox") {
/// assert!(system.processes().len() > 0);
/// # }
/// ```
///
/// [`System`]: crate::System
#[derive(Clone, Copy, Debug, Default, PartialEq, Eq)]
pub struct RefreshKind {
    networks: bool,
    networks_list: bool,
    processes: Option<ProcessRefreshKind>,
    disks_list: bool,
    disks: bool,
    memory: bool,
    cpu: Option<CpuRefreshKind>,
    components: bool,
    components_list: bool,
    users_list: bool,
}

impl RefreshKind {
    /// Creates a new `RefreshKind` with every refresh set to `false`/`None`.
    ///
    /// ```
    /// use sysinfo::RefreshKind;
    ///
    /// let r = RefreshKind::new();
    ///
    /// assert_eq!(r.networks(), false);
    /// assert_eq!(r.networks_list(), false);
    /// assert_eq!(r.processes().is_some(), false);
    /// assert_eq!(r.disks_list(), false);
    /// assert_eq!(r.disks(), false);
    /// assert_eq!(r.memory(), false);
    /// assert_eq!(r.cpu().is_some(), false);
    /// assert_eq!(r.components(), false);
    /// assert_eq!(r.components_list(), false);
    /// assert_eq!(r.users_list(), false);
    /// ```
    pub fn new() -> Self {
        Self::default()
    }

    /// Creates a new `RefreshKind` with every refresh set to `true`/`Some(...)`.
    ///
    /// ```
    /// use sysinfo::RefreshKind;
    ///
    /// let r = RefreshKind::everything();
    ///
    /// assert_eq!(r.networks(), true);
    /// assert_eq!(r.networks_list(), true);
    /// assert_eq!(r.processes().is_some(), true);
    /// assert_eq!(r.disks_list(), true);
    /// assert_eq!(r.disks(), true);
    /// assert_eq!(r.memory(), true);
    /// assert_eq!(r.cpu().is_some(), true);
    /// assert_eq!(r.components(), true);
    /// assert_eq!(r.components_list(), true);
    /// assert_eq!(r.users_list(), true);
    /// ```
    pub fn everything() -> Self {
        Self {
            networks: true,
            networks_list: true,
            processes: Some(ProcessRefreshKind::everything()),
            disks: true,
            disks_list: true,
            memory: true,
            cpu: Some(CpuRefreshKind::everything()),
            components: true,
            components_list: true,
            users_list: true,
        }
    }

    impl_get_set!(
        RefreshKind,
        processes,
        with_processes,
        without_processes,
        ProcessRefreshKind
    );
    impl_get_set!(RefreshKind, networks, with_networks, without_networks);
    impl_get_set!(
        RefreshKind,
        networks_list,
        with_networks_list,
        without_networks_list
    );
    impl_get_set!(RefreshKind, disks, with_disks, without_disks);
    impl_get_set!(RefreshKind, disks_list, with_disks_list, without_disks_list);
    impl_get_set!(RefreshKind, memory, with_memory, without_memory);
    impl_get_set!(RefreshKind, cpu, with_cpu, without_cpu, CpuRefreshKind);
    impl_get_set!(RefreshKind, components, with_components, without_components);
    impl_get_set!(
        RefreshKind,
        components_list,
        with_components_list,
        without_components_list
    );
    impl_get_set!(RefreshKind, users_list, with_users_list, without_users_list);
}

/// Iterator over network interfaces.
///
/// It is returned by [`Networks::iter`][crate::Networks#method.iter].
///
/// ```no_run
/// use sysinfo::{System, SystemExt, NetworksExt};
///
/// let system = System::new_all();
/// let networks_iter = system.networks().iter();
/// ```
pub struct NetworksIter<'a> {
    inner: std::collections::hash_map::Iter<'a, String, NetworkData>,
}

impl<'a> NetworksIter<'a> {
    pub(crate) fn new(v: std::collections::hash_map::Iter<'a, String, NetworkData>) -> Self {
        NetworksIter { inner: v }
    }
}

impl<'a> Iterator for NetworksIter<'a> {
    type Item = (&'a String, &'a NetworkData);

    fn next(&mut self) -> Option<Self::Item> {
        self.inner.next()
    }
}

impl<'a> IntoIterator for &'a Networks {
    type Item = (&'a String, &'a NetworkData);
    type IntoIter = NetworksIter<'a>;

    fn into_iter(self) -> Self::IntoIter {
        self.iter()
    }
}

/// Enum containing the different supported disks types.
///
/// This type is returned by [`Disk::get_type`][crate::Disk#method.type].
///
/// ```no_run
/// use sysinfo::{System, SystemExt, DiskExt};
///
/// let system = System::new_all();
/// for disk in system.disks() {
///     println!("{:?}: {:?}", disk.name(), disk.type_());
/// }
/// ```
#[derive(Debug, PartialEq, Eq, Clone, Copy)]
pub enum DiskType {
    /// HDD type.
    HDD,
    /// SSD type.
    SSD,
    /// Unknown type.
    Unknown(isize),
}

/// An enum representing signals on UNIX-like systems.
///
/// On non-unix systems, this enum is mostly useless and is only there to keep coherency between
/// the different OSes.
///
/// If you want the list of the supported signals on the current system, use
/// [`SystemExt::SUPPORTED_SIGNALS`][crate::SystemExt::SUPPORTED_SIGNALS].
#[derive(Clone, Copy, PartialEq, Eq, PartialOrd, Debug)]
pub enum Signal {
    /// Hangup detected on controlling terminal or death of controlling process.
    Hangup,
    /// Interrupt from keyboard.
    Interrupt,
    /// Quit from keyboard.
    Quit,
    /// Illegal instruction.
    Illegal,
    /// Trace/breakpoint trap.
    Trap,
    /// Abort signal from C abort function.
    Abort,
    /// IOT trap. A synonym for SIGABRT.
    IOT,
    /// Bus error (bad memory access).
    Bus,
    /// Floating point exception.
    FloatingPointException,
    /// Kill signal.
    Kill,
    /// User-defined signal 1.
    User1,
    /// Invalid memory reference.
    Segv,
    /// User-defined signal 2.
    User2,
    /// Broken pipe: write to pipe with no readers.
    Pipe,
    /// Timer signal from C alarm function.
    Alarm,
    /// Termination signal.
    Term,
    /// Child stopped or terminated.
    Child,
    /// Continue if stopped.
    Continue,
    /// Stop process.
    Stop,
    /// Stop typed at terminal.
    TSTP,
    /// Terminal input for background process.
    TTIN,
    /// Terminal output for background process.
    TTOU,
    /// Urgent condition on socket.
    Urgent,
    /// CPU time limit exceeded.
    XCPU,
    /// File size limit exceeded.
    XFSZ,
    /// Virtual alarm clock.
    VirtualAlarm,
    /// Profiling time expired.
    Profiling,
    /// Windows resize signal.
    Winch,
    /// I/O now possible.
    IO,
    /// Pollable event (Sys V). Synonym for IO
    Poll,
    /// Power failure (System V).
    ///
    /// Doesn't exist on apple systems so will be ignored.
    Power,
    /// Bad argument to routine (SVr4).
    Sys,
}

impl std::fmt::Display for Signal {
    fn fmt(&self, f: &mut std::fmt::Formatter<'_>) -> std::fmt::Result {
        let s = match *self {
            Self::Hangup => "Hangup",
            Self::Interrupt => "Interrupt",
            Self::Quit => "Quit",
            Self::Illegal => "Illegal",
            Self::Trap => "Trap",
            Self::Abort => "Abort",
            Self::IOT => "IOT",
            Self::Bus => "Bus",
            Self::FloatingPointException => "FloatingPointException",
            Self::Kill => "Kill",
            Self::User1 => "User1",
            Self::Segv => "Segv",
            Self::User2 => "User2",
            Self::Pipe => "Pipe",
            Self::Alarm => "Alarm",
            Self::Term => "Term",
            Self::Child => "Child",
            Self::Continue => "Continue",
            Self::Stop => "Stop",
            Self::TSTP => "TSTP",
            Self::TTIN => "TTIN",
            Self::TTOU => "TTOU",
            Self::Urgent => "Urgent",
            Self::XCPU => "XCPU",
            Self::XFSZ => "XFSZ",
            Self::VirtualAlarm => "VirtualAlarm",
            Self::Profiling => "Profiling",
            Self::Winch => "Winch",
            Self::IO => "IO",
            Self::Poll => "Poll",
            Self::Power => "Power",
            Self::Sys => "Sys",
        };
        f.write_str(s)
    }
}

/// A struct representing system load average value.
///
/// It is returned by [`SystemExt::load_average`][crate::SystemExt::load_average].
///
/// ```no_run
/// use sysinfo::{System, SystemExt};
///
/// let s = System::new_all();
/// let load_avg = s.load_average();
/// println!(
///     "one minute: {}%, five minutes: {}%, fifteen minutes: {}%",
///     load_avg.one,
///     load_avg.five,
///     load_avg.fifteen,
/// );
/// ```
#[repr(C)]
#[derive(Default, Debug, Clone)]
pub struct LoadAvg {
    /// Average load within one minute.
    pub one: f64,
    /// Average load within five minutes.
    pub five: f64,
    /// Average load within fifteen minutes.
    pub fifteen: f64,
}

macro_rules! xid {
    ($(#[$outer:meta])+ $name:ident, $type:ty $(, $trait:ty)?) => {
        $(#[$outer])+
        #[repr(transparent)]
        #[derive(Clone, PartialEq, Eq, Hash, PartialOrd, Ord, Debug)]
        pub struct $name(pub(crate) $type);

        impl std::ops::Deref for $name {
            type Target = $type;

            fn deref(&self) -> &Self::Target {
                &self.0
            }
        }

        $(
        impl TryFrom<usize> for $name {
            type Error = <$type as TryFrom<usize>>::Error;

            fn try_from(t: usize) -> Result<Self, <$type as TryFrom<usize>>::Error> {
                Ok(Self(<$type>::try_from(t)?))
            }
        }

        impl $trait for $name {
            type Err = <$type as FromStr>::Err;

            fn from_str(t: &str) -> Result<Self, <$type as FromStr>::Err> {
                Ok(Self(<$type>::from_str(t)?))
            }
        }
        )?
    };
}

macro_rules! uid {
    ($type:ty$(, $trait:ty)?) => {
        xid!(
            /// A user id wrapping a platform specific type.
            ///
            /// ⚠️ On windows, `Uid` is actually wrapping a `Box<str>` due to some
            /// Windows limitations around their users ID. For the time being, `Uid`
            /// is the user name on this platform.
            Uid,
            $type
            $(, $trait)?
        );
    };
}

macro_rules! gid {
    ($type:ty) => {
        xid!(
            /// A group id wrapping a platform specific type.
            #[derive(Copy)]
            Gid,
            $type,
            FromStr
        );
    };
}

cfg_if::cfg_if! {
    if #[cfg(all(
        not(feature = "unknown-ci"),
        any(
            target_os = "freebsd",
            target_os = "linux",
            target_os = "android",
            target_os = "macos",
            target_os = "ios",
        )
    ))] {
        uid!(libc::uid_t, FromStr);
        gid!(libc::gid_t);
    } else if #[cfg(windows)] {
        uid!(Box<str>);
        gid!(u32);
        // Manual implementation outside of the macro...
        impl FromStr for Uid {
            type Err = <String as FromStr>::Err;

            fn from_str(t: &str) -> Result<Self, <String as FromStr>::Err> {
                Ok(Self(t.into()))
            }
        }
        impl TryFrom<usize> for Uid {
            type Error = <u32 as TryFrom<usize>>::Error;

            fn try_from(t: usize) -> Result<Self, <u32 as TryFrom<usize>>::Error> {
                Ok(Self(t.to_string().into_boxed_str()))
            }
        }
    } else {
        uid!(u32, FromStr);
        gid!(u32);
    }
}

/// Type containing user information.
///
/// It is returned by [`SystemExt::users`][crate::SystemExt::users].
///
/// ```no_run
/// use sysinfo::{System, SystemExt};
///
/// let s = System::new_all();
/// println!("users: {:?}", s.users());
/// ```
#[derive(PartialEq, Eq, PartialOrd, Ord, Debug)]
pub struct User {
    pub(crate) uid: Uid,
    pub(crate) gid: Gid,
    pub(crate) name: String,
    pub(crate) groups: Vec<String>,
}

impl UserExt for User {
    fn id(&self) -> &Uid {
        &self.uid
    }

    fn group_id(&self) -> Gid {
        self.gid
    }

    fn name(&self) -> &str {
        &self.name
    }

    fn groups(&self) -> &[String] {
        &self.groups
    }
}

/// Type containing read and written bytes.
///
/// It is returned by [`ProcessExt::disk_usage`][crate::ProcessExt::disk_usage].
///
/// ```no_run
/// use sysinfo::{ProcessExt, System, SystemExt};
///
/// let s = System::new_all();
/// for (pid, process) in s.processes() {
///     let disk_usage = process.disk_usage();
///     println!("[{}] read bytes   : new/total => {}/{} B",
///         pid,
///         disk_usage.read_bytes,
///         disk_usage.total_read_bytes,
///     );
///     println!("[{}] written bytes: new/total => {}/{} B",
///         pid,
///         disk_usage.written_bytes,
///         disk_usage.total_written_bytes,
///     );
/// }
/// ```
#[derive(Debug, Default, Clone, Copy, PartialEq, Eq, PartialOrd)]
pub struct DiskUsage {
    /// Total number of written bytes.
    pub total_written_bytes: u64,
    /// Number of written bytes since the last refresh.
    pub written_bytes: u64,
    /// Total number of read bytes.
    pub total_read_bytes: u64,
    /// Number of read bytes since the last refresh.
    pub read_bytes: u64,
}

/// Enum describing the different status of a process.
#[derive(Clone, Copy, Debug, PartialEq, Eq)]
pub enum ProcessStatus {
    /// ## Linux/FreeBSD
    ///
    /// Waiting in uninterruptible disk sleep.
    ///
    /// ## macOs
    ///
    /// Process being created by fork.
    ///
    /// ## Other OS
    ///
    /// Not available.
    Idle,
    /// Running.
    Run,
    /// ## Linux/FreeBSD
    ///
    /// Sleeping in an interruptible waiting.
    ///
    /// ## macOS
    ///
    /// Sleeping on an address.
    ///
    /// ## Other OS
    ///
    /// Not available.
    Sleep,
    /// ## Linux/FreeBSD
    ///
    /// Stopped (on a signal) or (before Linux 2.6.33) trace stopped.
    ///
    /// ## macOS
    ///
    /// Process debugging or suspension.
    ///
    /// ## Other OS
    ///
    /// Not available.
    Stop,
    /// ## Linux/FreeBSD/macOS
    ///
    /// Zombie process. Terminated but not reaped by its parent.
    ///
    /// ## Other OS
    ///
    /// Not available.
    Zombie,
    /// ## Linux
    ///
    /// Tracing stop (Linux 2.6.33 onward). Stopped by debugger during the tracing.
    ///
    /// ## Other OS
    ///
    /// Not available.
    Tracing,
    /// ## Linux/FreeBSD
    ///
    /// Dead/uninterruptible sleep (usually IO).
    ///
    /// ## Other OS
    ///
    /// Not available.
    Dead,
    /// ## Linux
    ///
    /// Wakekill (Linux 2.6.33 to 3.13 only).
    ///
    /// ## Other OS
    ///
    /// Not available.
    Wakekill,
    /// ## Linux
    ///
    /// Waking (Linux 2.6.33 to 3.13 only).
    ///
    /// ## Other OS
    ///
    /// Not available.
    Waking,
    /// ## Linux
    ///
    /// Parked (Linux 3.9 to 3.13 only).
    ///
    /// ## Other OS
    ///
    /// Not available.
    Parked,
    /// ## FreeBSD
    ///
    /// Blocked on a lock.
    ///
    /// ## Other OS
    ///
    /// Not available.
    LockBlocked,
    /// Unknown.
    Unknown(u32),
}

/// Returns the pid for the current process.
///
/// `Err` is returned in case the platform isn't supported.
///
/// ```no_run
/// use sysinfo::get_current_pid;
///
/// match get_current_pid() {
///     Ok(pid) => {
///         println!("current pid: {}", pid);
///     }
///     Err(e) => {
///         eprintln!("failed to get current pid: {}", e);
///     }
/// }
/// ```
#[allow(clippy::unnecessary_wraps)]
pub fn get_current_pid() -> Result<Pid, &'static str> {
    cfg_if::cfg_if! {
        if #[cfg(feature = "unknown-ci")] {
            fn inner() -> Result<Pid, &'static str> {
                Err("Unknown platform (CI)")
            }
        } else if #[cfg(any(
            target_os = "freebsd",
            target_os = "linux",
            target_os = "android",
            target_os = "macos",
            target_os = "ios",
        ))] {
            fn inner() -> Result<Pid, &'static str> {
                unsafe { Ok(Pid(libc::getpid())) }
            }
        } else if #[cfg(windows)] {
            fn inner() -> Result<Pid, &'static str> {
                use winapi::um::processthreadsapi::GetCurrentProcessId;

                unsafe { Ok(Pid(GetCurrentProcessId() as _)) }
            }
        } else {
            fn inner() -> Result<Pid, &'static str> {
                Err("Unknown platform")
            }
        }
    }
    inner()
}

/// MAC address for network interface
#[derive(PartialEq, Eq, Copy, Clone)]
pub struct MacAddr {
    data: [u8; 6],
}

impl MacAddr {
    pub const UNSPECIFIED: Self = MacAddr::new();

    #[inline]
    pub(crate) const fn new() -> Self {
        Self { data: [0; 6] }
    }

    pub fn data(&self) -> &[u8; 6] {
        &self.data
    }
}

impl From<[u8; 6]> for MacAddr {
    fn from(data: [u8; 6]) -> Self {
        Self { data }
    }
}

impl FromStr for MacAddr {
    type Err = String;

    fn from_str(s: &str) -> Result<Self, Self::Err> {
        let bytes = s
            .split(":")
            .filter_map(|s| u8::from_str_radix(s, 16).ok())
            .collect::<Vec<u8>>();
        if bytes.len() == 6 {
            let mut data = [0; 6];
            for (index, byte) in bytes.iter().enumerate() {
                data[index] = *byte;
            }
            return Ok(MacAddr { data });
        }
        Err("invalid MAC address syntax".to_string())
    }
}

impl std::fmt::Display for MacAddr {
    fn fmt(&self, f: &mut fmt::Formatter<'_>) -> fmt::Result {
        let s = self
            .data
            .iter()
            .map(|b| format!("{:02x}", *b))
            .collect::<Vec<String>>()
            .join(":");
        f.write_str(&s)
    }
}

// This type can hold different addresses associated to the network interface
pub(crate) enum InterfaceAddress {
    // MAC address
    MAC(MacAddr),
    // IPv4 address and subnet mask
    IPv4(Ipv4Addr, Ipv4Addr),
    // Stub for IPv6
    NotImplemented,
}


#[cfg(test)]
mod tests {
    use std::str::FromStr;

    use super::{ProcessStatus,MacAddr};

    // This test only exists to ensure that the `Display` trait is implemented on the
    // `ProcessStatus` enum on all targets.
    #[test]
    fn check_display_impl_process_status() {
        println!("{} {:?}", ProcessStatus::Parked, ProcessStatus::Idle);
    }

<<<<<<< HEAD
    #[test]
    fn from_str_mac_address() {
        let mac = MacAddr::from_str("e5:5d:59:e9:6e:b5").unwrap();
        let mac = mac.data();
        assert_eq!(mac[0], 0xe5);
        assert_eq!(mac[1], 0x5d);
        assert_eq!(mac[2], 0x59);
        assert_eq!(mac[3], 0xe9);
        assert_eq!(mac[4], 0x6e);
        assert_eq!(mac[5], 0xb5);
    }

=======
    // This test exists to ensure that the `TryFrom<usize>` and `FromStr` traits are implemented
    // on `Uid`, `Gid` and `Pid`.
    #[test]
    fn check_uid_gid_from_impls() {
        use std::convert::TryFrom;
        use std::str::FromStr;

        assert!(crate::Uid::try_from(0usize).is_ok());
        assert!(crate::Uid::from_str("0").is_ok());

        assert!(crate::Gid::try_from(0usize).is_ok());
        assert!(crate::Gid::from_str("0").is_ok());

        assert!(crate::Pid::try_from(0usize).is_ok());
        // If it doesn't panic, it's fine.
        let _ = crate::Pid::from(0);
        assert!(crate::Pid::from_str("0").is_ok());
    }
>>>>>>> abe8e369
}<|MERGE_RESOLUTION|>--- conflicted
+++ resolved
@@ -1062,7 +1062,6 @@
         println!("{} {:?}", ProcessStatus::Parked, ProcessStatus::Idle);
     }
 
-<<<<<<< HEAD
     #[test]
     fn from_str_mac_address() {
         let mac = MacAddr::from_str("e5:5d:59:e9:6e:b5").unwrap();
@@ -1075,7 +1074,6 @@
         assert_eq!(mac[5], 0xb5);
     }
 
-=======
     // This test exists to ensure that the `TryFrom<usize>` and `FromStr` traits are implemented
     // on `Uid`, `Gid` and `Pid`.
     #[test]
@@ -1094,5 +1092,4 @@
         let _ = crate::Pid::from(0);
         assert!(crate::Pid::from_str("0").is_ok());
     }
->>>>>>> abe8e369
 }